--- conflicted
+++ resolved
@@ -130,13 +130,7 @@
 "Yes" = "Ja";
 /* Note for a required boolean question */
 "You have to answer YES to check in" = "Sie müssen JA auswählen um die Person einzuchecken";
-<<<<<<< HEAD
-"You need to upload a file here. Please do so from your computer" = "Sie müssen hier eine Datei hochladen, bitte tun Sie das am Computer";
-=======
-
-/* No comment provided by engineer. */
 "You need to upload a file here. Please do so from your computer" = "Sie müssen hier eine Datei hochladen, bitte tun Sie das am Computer";
 
 /* No comment provided by engineer. */
-"Offline validation" = "Offline-Prüfung";
->>>>>>> 0b73f65e
+"Offline validation" = "Offline-Prüfung";